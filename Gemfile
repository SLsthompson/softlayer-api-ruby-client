--- conflicted
+++ resolved
@@ -2,8 +2,5 @@
 
 gem 'rake'
 gem 'rspec'
-<<<<<<< HEAD
 gem 'json' #used in unit tests
-=======
-gem 'configparser', "~> 0.1.2", :require => false
->>>>>>> 54e9879d
+gem 'configparser', "~> 0.1.2", :require => false