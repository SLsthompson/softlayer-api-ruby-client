source 'https://rubygems.org'

<<<<<<< HEAD
gem 'configparser', "~> 0.1.2"

group :development do
  gem 'rake'
  gem 'rspec'
  gem 'rdoc'
  gem 'json' #used in unit tests
  gem 'RedCloth'
  gem 'yard'
end
=======
gemspec
>>>>>>> 923006c4
<|MERGE_RESOLUTION|>--- conflicted
+++ resolved
@@ -1,16 +1,3 @@
 source 'https://rubygems.org'
 
-<<<<<<< HEAD
-gem 'configparser', "~> 0.1.2"
-
-group :development do
-  gem 'rake'
-  gem 'rspec'
-  gem 'rdoc'
-  gem 'json' #used in unit tests
-  gem 'RedCloth'
-  gem 'yard'
-end
-=======
-gemspec
->>>>>>> 923006c4
+gemspec