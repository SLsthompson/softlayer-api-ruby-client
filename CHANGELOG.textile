--- conflicted
+++ resolved
@@ -1,21 +1,14 @@
 *3.0*
 * Substantially rewrote the ObjectFilter class. ObjectFilters used to be hashes which made it easy to manipulate their content incorrectly. The new implementation has a strict interface that makes it harder to manipulate filters incorrectly.
-<<<<<<< HEAD
-* Added a model for Virtual Server Image Templates (SoftLayer::ImageTemplate) - VirtualServerOrder now requires an instance of this class rather than allowing you to provide just the global_id of an image
-=======
 * Added a model for Virtual Server Image Templates (SoftLayer::ImageTemplate) - VirtualServerOrder now requires an instance of this class rather than allowing you to provide the global_id of an image
->>>>>>> 028df3a6
 * Added a model for data centers (SoftLayer::Datacenter). Bare Metal, Bare Metal Package, and Virtual server orders now use an instance of Datacenter to identify where their servers will be provisioned. The routines in those classes which used to provide lists of valid data center names now return data center objects.
 * Virtual Server Upgrades are now handled by the VirtualServerUpgradeOrder class and not the VirtualServer class. This change was made for several reasons. Firt and foremost, it allows multiple aspects of a virtual server to be upgraded at once without having to wait on separate transactions to complete between upgrades. Secondly it opens the door for additional upgrades (for example, to disk configuration) to be added in the future.
 * Added a method to reboot servers.
 * The routine to retreive the open tickets on an account has been moved from the Ticket class. The set of open tickets is now a dynamic property of an account object.
-<<<<<<< HEAD
+* The Model Layer now includes models for Server (aka. Shared) and VLAN (aka. Dedicated) firewalls in the ServerFirewall, and VLANFireall classes respectively.  There are corresponding classes for ordering firewalls (ServerFirewallOrder and VLANFirewallOrder).  To facilitate the process of locating the 'id' for a firewall, the Account class includes the find_VLAN_with_number routine which lets you look up the segments of a firewall from the VLAN nubmer.
 
 *2.2.2*
 * Fixed a bug in BareMetalServerOrder_Package.rb where the order template did not use an array for the "hardware" key.  This lead to an order template that would be accepted by verifyOrder, but rejected by placeOrder.  An internal issue to review verifyOrder has also been generated. (reported by Rohit Singh)
-=======
-* The Model Layer now includes models for Server (aka. Shared) and VLAN (aka. Dedicated) firewalls in the ServerFirewall, and VLANFireall classes respectively.  There are corresponding classes for ordering firewalls (ServerFirewallOrder and VLANFirewallOrder).  To facilitate the process of locating the 'id' for a firewall, the Account class includes the find_VLAN_with_number routine which lets you look up the segments of a firewall from the VLAN nubmer.
->>>>>>> 028df3a6
 
 *2.2*
 * Added the ability to set a timout for network requests. The timeout is given when a client is created by passing the :timeout hash parameter when creating a client. The value of the parameter is an integer number of seconds.
