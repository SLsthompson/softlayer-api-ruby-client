--- conflicted
+++ resolved
@@ -74,9 +74,6 @@
     merged_object
   end
 
-<<<<<<< HEAD
-  # a utility method that returns the server object ID (if any) stored
-=======
   # Adds an object_filter to the result.  An Object Filter allows you
   # to specify criteria which are used to filter the results returned
   # by the server.
@@ -91,8 +88,7 @@
     merged_object
   end
 
-  # a utility method that returns the server object ID (if any) stored 
->>>>>>> 70b23f71
+  # A utility method that returns the server object ID (if any) stored 
   # in this parameter set.
   def server_object_id
     self.parameters[:server_object_id]
