--- conflicted
+++ resolved
@@ -180,11 +180,7 @@
   ##
   # A utility method that returns the object filter (if any) stored with this filter.
   def server_object_filter
-<<<<<<< HEAD
-    self.parameters[:object_filter].to_h
-=======
     self.parameters[:object_filter].to_h if self.parameters.has_key?(:object_filter)
->>>>>>> 028df3a6
   end
 
   ##
