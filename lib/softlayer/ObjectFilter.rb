--- conflicted
+++ resolved
@@ -112,15 +112,10 @@
   # then foo will be +added+ to the object and the value of that
   # key will be an Object Filter <tt>{ "foo" => {} }</tt>
   #
-<<<<<<< HEAD
   # This allows you to create object filters by chaining +[]+ calls:
   #   object_filter["foo"]["bar"]["baz"] = 3 
   # yields 
   #   {"foo" => { "bar" => {"baz" => 3}}}
-=======
-  # This allows you to create object filters by chaining [] calls:
-  #     object_filter["foo"]["bar"]["baz"] = 3 yields {"foo" => { "bar" => {"baz" => 3}}}
->>>>>>> a7f2d6b3
   #
   class ObjectFilter < Hash
     # The default initialize for a hash is overridden
