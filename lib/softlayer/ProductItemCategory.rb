#--
# Copyright (c) 2014 SoftLayer Technologies, Inc. All rights reserved.
#
# For licensing information see the LICENSE.md file in the project root.
#++

module SoftLayer
  # This struct represents a configuration option that can be included in
  # a product order.  Strictly speaking the only information required for
  # the product order is the price_id, the rest of the information is provided
  # to make the object friendly to humans who may be searching for the
  # meaning of a given price_id.
<<<<<<< HEAD
  class ProductConfigurationOption < Struct.new(:price_id, :description, :capacity, :units, :setupFee, :laborFee, :oneTimeFee, :recurringFee, :hourlyRecurringFee)
=======
  class ProductConfigurationOption < Struct.new(:price_id, :description, :capacity, :units, :setupFee, :laborFee,
     :oneTimeFee, :recurringFee, :hourlyRecurringFee)
>>>>>>> 028df3a6
    # Is it evil, or just incongruous to give methods to a struct?

    def initialize(package_item_data, price_item_data)
      self.description = package_item_data['description']
      self.capacity = package_item_data['capacity']
      self.units = package_item_data['units']

      self.price_id = price_item_data['id']
      self.setupFee = price_item_data['setupFee'] ? price_item_data['setupFee'].to_f : 0.0
      self.laborFee = price_item_data['laborFee'] ? price_item_data['laborFee'].to_f : 0.0
      self.oneTimeFee = price_item_data['oneTimeFee'] ? price_item_data['oneTimeFee'].to_f : 0.0
      self.recurringFee = price_item_data['recurringFee'] ? price_item_data['recurringFee'].to_f : 0.0
      self.hourlyRecurringFee = price_item_data['hourlyRecurringFee'] ? price_item_data['hourlyRecurringFee'].to_f : 0.0
    end

    # returns true if the configurtion option has no fees associated with it.
    def free?
      self.setupFee == 0 && self.laborFee == 0 && self.oneTimeFee == 0 && self.recurringFee == 0 && self.hourlyRecurringFee == 0
    end
  end

  # The goal of this class is to make it easy for scripts (and scripters) to
  # discover what product configuration options exist that can be added to a
  # product order.
  #
  # Instances of this class are created by and discovered in the context
  # of a ProductPackage object. There should not be a need to create instances
  # of this class directly.
  #
  # This class rougly represents entities in the +SoftLayer_Product_Item_Category+
  # service.
  class ProductItemCategory < ModelBase
    include ::SoftLayer::DynamicAttribute

    ##
    # :attr_reader:
    # The categoryCode is a primary identifier for a particular
    # category.  It is a string like 'os' or 'ram'
    sl_attr :categoryCode

    ##
    # :attr_reader:
    # The name of a category is a friendly, readable string
    sl_attr :name

    sl_dynamic_attr :configuration_options do |config_opts|
      config_opts.should_update? do
        # only retrieved once per instance
        @configuration_options == nil
      end

      config_opts.to_update do
        # This method assumes that the group and price item data was sent in
        # as part of the +network_hash+ used to initialize this object (as is done)
        # by the ProductPackage class. That class, in turn, gets its information
        # from SoftLayer_Product_Package::getCategories which does some complex
        # work on the back end to ensure the prices returned are correct.
        #
        # If this object was created in any other way, the configuration
        # options might be incorrect. So Caveat Emptor.
        #
        # Options are divided into groups (for convenience in the
        # web UI), but this code collapses the groups.
        self['groups'].collect do |group|
          group['prices'].sort{|lhs,rhs| lhs['sort'] <=> rhs['sort']}.collect do |price_item|
            ProductConfigurationOption.new(price_item['item'], price_item)
          end
        end.flatten # flatten out the individual group arrays.
      end
    end

    def service
      softlayer_client[:SoftLayer_Product_Item_Category].object_with_id(self.id)
    end

    ##
    # If the category has a single option (regardless of fees) this method will return
    # that option.  If the category has more than one option, this method will
    # return the first that it finds with no fees associated with it.
    #
    # If there are multiple options with no fees, it simply returns the first it finds
    #
    # Note that the option found may NOT be the same default option that is given
    # in the web-based ordering system.
    #
    # If there are multiple options, and all of them have associated fees, then this method
    # **will** return nil.
    #
    def default_option
      if configuration_options.count == 1
        configuration_options.first
      else
        configuration_options.find { |option| option.free? }
      end
    end

    # The ProductItemCategory class augments the base initialization by accepting
    # a boolean variable, +is_required+, which (when true) indicates that this category
    # is required for orders against the package that created it.
    def initialize(softlayer_client, network_hash, is_required)
      super(softlayer_client, network_hash)
      @is_required = is_required
    end

    # Returns true if this category is required in its package
    def required?()
      return @is_required
    end
  end
end<|MERGE_RESOLUTION|>--- conflicted
+++ resolved
@@ -10,12 +10,8 @@
   # the product order is the price_id, the rest of the information is provided
   # to make the object friendly to humans who may be searching for the
   # meaning of a given price_id.
-<<<<<<< HEAD
-  class ProductConfigurationOption < Struct.new(:price_id, :description, :capacity, :units, :setupFee, :laborFee, :oneTimeFee, :recurringFee, :hourlyRecurringFee)
-=======
   class ProductConfigurationOption < Struct.new(:price_id, :description, :capacity, :units, :setupFee, :laborFee,
      :oneTimeFee, :recurringFee, :hourlyRecurringFee)
->>>>>>> 028df3a6
     # Is it evil, or just incongruous to give methods to a struct?
 
     def initialize(package_item_data, price_item_data)
