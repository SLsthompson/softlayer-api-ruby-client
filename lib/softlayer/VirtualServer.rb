--- conflicted
+++ resolved
@@ -310,11 +310,7 @@
     # For VirtualServers the service is +SoftLayer_Virtual_Guest+ and
     # addressing this object is done by id.
     def service
-<<<<<<< HEAD
-      return softlayer_client["Virtual_Guest"].object_with_id(self.id)
-=======
       return softlayer_client[:Virtual_Guest].object_with_id(self.id)
->>>>>>> 028df3a6
     end
   end #class VirtualServer
 end