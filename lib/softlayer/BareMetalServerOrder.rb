#--
# Copyright (c) 2014 SoftLayer Technologies, Inc. All rights reserved.
#
# For licensing information see the LICENSE.md file in the project root.
#++

module SoftLayer
  #
  # This class allows you to order a Bare Metal Server by providing
  # a simple set of attributes for the newly created server. The
  # SoftLayer system will select a server that matches the attributes
  # provided and provision it or will report an error.
  #
  # If you wish to have more exacting control over the set of options
  # that go into configuring the server, please see the
  # BareMetalServerOrder_Package class.
  #
  # This class creates the server with the SoftLayer_Hardware::createObject
  # method.
  #
  # http://sldn.softlayer.com/reference/services/SoftLayer_Hardware/createObject
  #
  # Reading that documentation may help you understand the options presented here.
  #
  class BareMetalServerOrder
    #--
    # Required Attributes
    # -------------------
    # The following attributes are required in order to successfully order
    # a Bare Metal Instance
    #++

    # An instance of SoftLayer::Datacenter. The server will be provisioned in this data center
    attr_accessor :datacenter

    # String, The hostname to assign to the new server
    attr_accessor :hostname

    # String, The domain (i.e. softlayer.com) for the new server
    attr_accessor :domain

    # Integer, The number of cpu cores to include in the instance
    # Corresponds to +processorCoreAmount+ in the documentation for +createObject+
    attr_accessor :cores

    # Integer, The amount of RAM for the new server (specified in Gigabytes so a value of 4 is 4GB)
    # Corresponds to +memoryCapacity+ in the documentation for +createObject+
    attr_accessor :memory

    # String, An OS reference code for the operating system to install on the server
    # Corresponds to +operatingSystemReferenceCode+ in the +createObject+ documentation
    attr_accessor :os_reference_code

    #--
    # Optional attributes
    #++

    # Boolean, If true, an hourly server will be ordered, otherwise a monthly server will be ordered
    # Corresponds to +hourlyBillingFlag+ in the +createObject+ documentation
    attr_accessor :hourly

    # Integer, The id of the public VLAN this server should join
    # Corresponds to +primaryNetworkComponent.networkVlan.id+ in the +createObject+ documentation
    attr_accessor :public_vlan_id

    # Integer, The id of the private VLAN this server should join
    # Corresponds to +primaryBackendNetworkComponent.networkVlan.id+ in the +createObject+ documentation
    attr_accessor :private_vlan_id

    # Array of Integer, Sizes (in gigabytes... so use 25 to get a 25GB disk) of disks to attach to this server
    # This roughly Corresponds to +hardDrives+ field in the +createObject+ documentation.
    attr_accessor :disks

    # Array of Strings, SSH keys to add to the root user's account.
    # Corresponds to +sshKeys+ in the +createObject+ documentation
    attr_accessor :ssh_key_ids

    # Object responding to to_s and providing a valid URI, The URI of a post provisioning script to run on
    # this server once it is created.
    # Corresponds to +postInstallScriptUri+ in the +createObject+ documentation
    attr_accessor :provision_script_URI

    # Boolean, If true then the server will only have a private network interface (and no public network interface)
    # Corresponds to +privateNetworkOnlyFlag+ in the +createObject+ documentation
    attr_accessor :private_network_only

    # String, User metadata associated with the instance
    # Corresponds to +userData.value+ in the +createObject+ documentation
    attr_accessor :user_metadata

    # Integer (Should be 10, 100, or 1000), The maximum network interface card speed (in Mbps) for the new instance
    # Corresponds to +networkComponents.maxSpeed+ in the +createObject+ documentation
    attr_accessor :max_port_speed

    ##
    # Create a new order that works thorugh the given client connection
    def initialize (client = nil)
      @softlayer_client = client || Client.default_client
      raise "#{__method__} requires a client but none was given and Client::default_client is not set" if !@softlayer_client
    end

    ##
    # Calls the SoftLayer API to verify that the template provided by this order is valid
    # This routine will return the order template generated by the API or will throw an exception
    #
    # This routine will not actually create a Bare Metal Instance and will not affect billing.
    #
    # If you provide a block, it will receive the order template as a parameter and
    # the block may make changes to the template before it is submitted.
    def verify()
      order_template = hardware_instance_template
      order_template = yield order_template if block_given?

      @softlayer_client[:Hardware].generateOrderTemplate(order_template)
    end

    ##
    # Calls the SoftLayer API to place an order for a new server based on the template in this
    # order. If this succeeds then you will be billed for the new server.
    #
    # If you provide a block, it will receive the order template as a parameter and
    # the block may make changes to the template before it is submitted.
    def place_order!()
      order_template = hardware_instance_template
      order_template = yield order_template if block_given?

      server_hash = @softlayer_client[:Hardware].createObject(order_template)
      SoftLayer::BareMetalServer.server_with_id(server_hash['id'], :client => @softlayer_client) if server_hash
    end

    protected

    ##
    # Returns a hash of the creation options formatted to be sent to
    # the SoftLayer API for either verification or completion
    def hardware_instance_template
      template = {
        "processorCoreAmount" => @cores.to_i,
        "memoryCapacity" => @memory.to_i,
        "hostname" => @hostname,
        "domain" => @domain,
        "operatingSystemReferenceCode" => @os_reference_code,

        # Note : for the values below, we want to use the constants "true" and "false" not nil
        # the nil value (while false to Ruby) will not translate to XML properly
        "localDiskFlag" => !!@use_local_disk,
        "hourlyBillingFlag" => !!@hourly
      }

      template['privateNetworkOnlyFlag'] = true if @private_network_only

<<<<<<< HEAD
      template["datacenter"] = {"name" => @datacenter.name} if @datacenter
=======
      template['datacenter'] = {"name" => @datacenter.name} if @datacenter
>>>>>>> 028df3a6
      template['userData'] = [{'value' => @user_metadata}] if @user_metadata
      template['networkComponents'] = [{'maxSpeed'=> @max_port_speed}] if @max_port_speed
      template['postInstallScriptUri'] = @provision_script_URI.to_s if @provision_script_URI
      template['sshKeys'] = @ssh_key_ids.collect { |ssh_key| {'id'=> ssh_key.to_i } } if @ssh_key_ids
      template['primaryNetworkComponent'] = { "networkVlan" => { "id" => @public_vlan_id.to_i } } if @public_vlan_id
      template['primaryBackendNetworkComponent'] = { "networkVlan" => {"id" => @private_vlan_id.to_i } } if @private_vlan_id

      if @disks && !@disks.empty?
        template['hardDrives'] = @disks.collect do |disk|
          {"capacity" => disk.to_i}
        end
      end

      template
    end

    ##
    # The first time this is called it requests SoftLayer_Hardware::getCreateObjectOptions
    # from the API and remembers the result. On subsequent calls it returns the remembered result.
    def self.create_object_options(client = nil)
      softlayer_client = client || Client.default_client
      raise "#{__method__} requires a client but none was given and Client::default_client is not set" if !softlayer_client

      @@create_object_options ||= nil
      @@create_object_options = softlayer_client[:Hardware].getCreateObjectOptions() if !@@create_object_options
      @@create_object_options
    end

    ##
    # Return a list of values that are valid for the :datacenter attribute
    def self.datacenter_options(client = nil)
<<<<<<< HEAD
      create_object_options(client)["datacenters"].collect { |datacenter_spec| Datacenter.datacenter_named(datacenter_spec['template']['datacenter']['name'], client) }.uniq
=======
      create_object_options(client)['datacenters'].collect { |datacenter_spec| Datacenter.datacenter_named(datacenter_spec['template']['datacenter']['name'], client) }.uniq
>>>>>>> 028df3a6
    end

    def self.core_options(client = nil)
      create_object_options(client)['processors'].collect { |processor_spec| processor_spec['template']['processorCoreAmount'] }.uniq.sort!
    end

    ##
    # Return a list of values that are valid the array given to the :disks
    def self.disk_options(client = nil)
      create_object_options(client)['hardDrives'].collect { |disk_spec| disk_spec['template']['hardDrives'][0]['capacity'].to_i}.uniq.sort!
    end

    ##
    # Returns a list of the valid :os_refrence_codes
    def self.os_reference_code_options(client = nil)
      create_object_options(client)['operatingSystems'].collect { |os_spec| os_spec['template']['operatingSystemReferenceCode'] }.uniq.sort!
    end

    ##
    # Returns a list of the :max_port_speeds
    def self.max_port_speed_options(client = nil)
      create_object_options(client)['networkComponents'].collect { |component_spec| component_spec['template']['networkComponents'][0]['maxSpeed'] }
    end

  end # class BareMetalServerOrder
end # module SoftLayer<|MERGE_RESOLUTION|>--- conflicted
+++ resolved
@@ -149,11 +149,7 @@
 
       template['privateNetworkOnlyFlag'] = true if @private_network_only
 
-<<<<<<< HEAD
-      template["datacenter"] = {"name" => @datacenter.name} if @datacenter
-=======
       template['datacenter'] = {"name" => @datacenter.name} if @datacenter
->>>>>>> 028df3a6
       template['userData'] = [{'value' => @user_metadata}] if @user_metadata
       template['networkComponents'] = [{'maxSpeed'=> @max_port_speed}] if @max_port_speed
       template['postInstallScriptUri'] = @provision_script_URI.to_s if @provision_script_URI
@@ -185,11 +181,7 @@
     ##
     # Return a list of values that are valid for the :datacenter attribute
     def self.datacenter_options(client = nil)
-<<<<<<< HEAD
-      create_object_options(client)["datacenters"].collect { |datacenter_spec| Datacenter.datacenter_named(datacenter_spec['template']['datacenter']['name'], client) }.uniq
-=======
       create_object_options(client)['datacenters'].collect { |datacenter_spec| Datacenter.datacenter_named(datacenter_spec['template']['datacenter']['name'], client) }.uniq
->>>>>>> 028df3a6
     end
 
     def self.core_options(client = nil)
