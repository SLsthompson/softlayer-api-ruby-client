--- conflicted
+++ resolved
@@ -55,11 +55,7 @@
   #
   # You typically should not need to create services directly.
   # instead, you should be creating a client and then using it to
-<<<<<<< HEAD
-  # obtain individual services.  For example:
-=======
   # obtain individual services. For example:
->>>>>>> 70b23f71
   #
   # client = SoftLayer::Client.new(:username => "Joe", :api_key=>"feeddeadbeefbadfood...")
   # account_service = client.service_named("Account") # returns the SoftLayer_Account service
@@ -103,11 +99,7 @@
         if $DEBUG
           $stderr.puts %q{
 Creating services with Client initialization options is deprecated and may be removed
-<<<<<<< HEAD
-in a future release.  Please change your code to create a client and obtain a service
-=======
 in a future release. Please change your code to create a client and obtain a service
->>>>>>> 70b23f71
 using either client.service_named('<service_name_here>') or client['<service_name_here>']}
         end
 
@@ -133,16 +125,9 @@
       @method_missing_call_depth = 0 if $DEBUG
     end
 
-<<<<<<< HEAD
-    # returns a related service with the given service name.  The related service
-    # will use the same authentication and savon client options as this service
-    # unless they are specifically overridden in the options dictionary
-    def related_service_named(service_name, options={})
-=======
     # Returns a related service with the given service name. The related service
     # will use the same client as this service
     def related_service_named(service_name)
->>>>>>> 70b23f71
       @client.service_named(service_name)
     end
 
@@ -190,8 +175,6 @@
       return proxy.result_limit(offset, limit)
     end
 
-<<<<<<< HEAD
-=======
     # Add an object filter to the request.
     def object_filter(filter)
       proxy = APIParameterFilter.new
@@ -199,7 +182,6 @@
       return proxy.object_filter(filter)
     end
 
->>>>>>> 70b23f71
     # This is the primary mechanism by which requests are made. If you call
     # the service with a method it doesn't understand, it will send a call to
     # the endpoint for a method of the same name.
@@ -228,42 +210,6 @@
 
       return result
     end
-<<<<<<< HEAD
-
-    # When SOAP returns an array it actually returns a structure with information about the type
-    # of the array included.  What this does is recursively traverse a response and replaces
-    # all these structures with their actual array values.
-    def fix_soap_arrays(response_value)
-      if response_value.kind_of? Hash
-        if response_value.has_key?("@SOAP_ENC:arrayType") && response_value.has_key?("item") then
-          response_value = response_value["item"]
-        else
-          response_value.each { |key, value| response_value[key] = fix_soap_arrays(value) }
-        end
-      end
-
-      if response_value.kind_of? Array then
-        response_value.each_with_index { | value, index | response_value[index] = fix_soap_arrays(value) }
-      end
-
-      response_value
-    end
-
-    def fix_argument_arrays(arguments_value)
-      if arguments_value.kind_of? Hash then
-        arguments_value.each { |key, value| arguments_value[key] = fix_argument_arrays(value) }
-      end
-
-      if arguments_value.kind_of? Array then
-        result = {}
-        arguments_value.each_with_index { |item, index| result["item#{index}"] = fix_argument_arrays(item) }
-        arguments_value = result
-      end
-
-      arguments_value
-    end
-=======
->>>>>>> 70b23f71
 
     # Issue an HTTP request to call the given method from the SoftLayer API with
     # the parameters and arguments given.
@@ -279,10 +225,6 @@
     def call_softlayer_api_with_params(method_name, parameters, args, &block)
       additional_headers = {};
 
-<<<<<<< HEAD
-      if(parameters && parameters.server_object_id)
-        additional_headers = {"#{@service_name}InitParameters" => { "id" => parameters.server_object_id}}
-=======
       # Add an object id to the headers.
       if parameters && parameters.server_object_id
         additional_headers.merge!("#{@service_name}InitParameters" => { "id" => parameters.server_object_id })
@@ -290,7 +232,6 @@
 
       if parameters && parameters.server_object_filter
         additional_headers.merge!("#{@service_name}ObjectFilter" => parameters.server_object_filter)
->>>>>>> 70b23f71
       end
 
       # Object masks go into the headers too.
@@ -320,16 +261,11 @@
         args = nil
       end
 
-<<<<<<< HEAD
-      authentication_headers = self.client.authentication_headers
-
-=======
       # The client knows about authentication, so ask him for the auth headers
       authentication_headers = self.client.authentication_headers
 
       # Collect all the different header pieces into a single hash that
       # will become the first argument to the call.
->>>>>>> 70b23f71
       call_headers = {
         "headers" => additional_headers.merge(authentication_headers)
       }
@@ -344,13 +280,10 @@
       return call_value
     end
 
-<<<<<<< HEAD
-=======
     # If this is not defined for Service, then when you print a service object
     # the code will try to convert it to an array and end up calling method_missing
     #
     # We define this here to prevent odd calls to the Softlayer API
->>>>>>> 70b23f71
     def to_ary
       nil
     end
