#--
# Copyright (c) 2014 SoftLayer Technologies, Inc. All rights reserved.
#
# For licensing information see the LICENSE.md file in the project root.
#++

require 'json'

module SoftLayer
  ##
  # Each SoftLayer ProductPackage provides information about ordering a product
  # or service from SoftLayer.
  #
  # === Product Item Categories
  # A important companion to Product Packages are ProductItemCategories.
  # Each ProductItemCategory represents a set of options that you may choose from when
  # configuring an attribute of the product or service you are ordering.
  #
  # ProductItemCategories are identified by +categoryCode+. Examples of category codes
  # include 'os', 'ram', and 'port_speed'.
  #
  # For example, in a package for ordering a server, the 'os' ProductItemCategory contains
  # the available choices for operating systems that may be provisioned on the server.
  #
  # When you construct an order based on that package, you will make one selection from
  # the 'os' category and put it into the order.
  #
  # === Package Configuration
  # A package also has a Configuration. A Configuration specifies which
  # Categories are valid in an order and, more importantly, which Categories
  # are **required** in any order that uses the ProductPackage.
  #
  # When constructing an order, you **must** provide an option for each of the Categories
  # that the Configuration marks as required (and you must supply a value even if the
  # Category only has one choice)
  #
  class ProductPackage < ModelBase
    include ::SoftLayer::DynamicAttribute

    ##
    # A friendly, readable name for the package
    sl_attr :name

    ##
    # The list of locations where this product package is available.
    sl_attr :available_locations, 'availableLocations'

    ##
    # The set of product categories needed to make an order for this product package.
    #
    sl_dynamic_attr :configuration do |resource|
      resource.should_update? do
        # only retrieved once per instance
        @configuration == nil
      end

      resource.to_update do
        #
        # We call +SoftLayer_Product_Package+ to get the configuration for this package.
        #
        # Unfortunately, even though this call includes +SoftLayer_Product_Item_Category+ entities, it does not have the context
        # needed to find the active price items for that category.
        #
        # Instead, we make a second call, this time to +SoftLayer_Product_Package::getCategories+. That method incorporates a complex
        # filtering mechanism on the server side to give us a list of the categories, groups, and prices that are valid for the current
        # account at the current time. We construct the ProductItemCategory objects from the results we get back.
        #
        configuration_data = softlayer_client[:Product_Package].object_with_id(self.id).object_mask("mask[isRequired,itemCategory.categoryCode]").getConfiguration()

        # We sort of invert the information and create a map from category codes to a boolean representing
        # whether or not they are required.
        required_by_category_code = configuration_data.inject({}) do |required_by_category_code, config_category|
          required_by_category_code[config_category['itemCategory']['categoryCode']] = (config_category['isRequired'] != 0)
          required_by_category_code
        end

        # This call to getCategories is the one that does lots of fancy back-end filtering for us
        categories_data = softlayer_client[:Product_Package].object_with_id(self.id).getCategories()

        # Run though the categories and for each one that's in our config, create a SoftLayer::ProductItemCategory object.
        # Conveniently the +keys+ of the required_by_category_code gives us a list of the category codes in the configuration
        config_categories = required_by_category_code.keys

        # collect all the categories into an array
        @categories = categories_data.collect do |category_data|
          if config_categories.include? category_data['categoryCode']
            SoftLayer::ProductItemCategory.new(softlayer_client, category_data, required_by_category_code[category_data['categoryCode']])
          else
            SoftLayer::ProductItemCategory.new(softlayer_client, category_data, false)
          end
        end.compact

        # The configuration consists of only those categories that are required.
        @categories.select { |category| category.required? }
      end # to_update
    end # configuration

    ##
    # The full set of product categories contained in the package
    #
    sl_dynamic_attr :categories do |resource|
      resource.should_update? do
        @categories == nil
      end

      resource.to_update do
        # This is a bit ugly, but what we do is ask for the configuration
        # which updates all the categories for the package (and marks those
        # that are required)
        self.configuration

        # return the value constructed by the configuraiton
        @categories
      end
    end

    ##
    # Returns an array of the required categories in this package
    def required_categories
      configuration
    end

    ##
    # Returns the product category with the given category code (or nil if one cannot be found)
    def category(category_code)
      categories.find { |category| category.categoryCode == category_code }
    end

    ##
    # Returns a list of the datacenters that this package is available in
    def datacenter_options
<<<<<<< HEAD
      available_locations.collect { |location_data| Datacenter::datacenter_named(location_data["location"]["name"], self.softlayer_client) }.compact
=======
      available_locations.collect { |location_data| Datacenter::datacenter_named(location_data['location']['name'], self.softlayer_client) }.compact
    end

    ##
    # Returns the package items with the given description
    # Currently this is returning the low-level hash representation directly from the Network API
    #
    def items_with_description(expected_description)
      filter = ObjectFilter.new { |filter| filter.accept("items.description").when_it is(expected_description) }
      items_data = self.service.object_filter(filter).getItems()

      items_data.collect do |item_data|
        first_price = item_data['prices'][0]
        ProductConfigurationOption.new(item_data, first_price)
      end
>>>>>>> 028df3a6
    end

    ##
    # Returns the service for interacting with this package through the network API
    #
    def service
      softlayer_client[:Product_Package].object_with_id(self.id)
    end

    ##
    # Requests a list (array) of ProductPackages whose key names match the
    # one passed in.
    #
    def self.packages_with_key_name(key_name, client = nil)
      softlayer_client = client || Client.default_client
      raise "#{__method__} requires a client but none was given and Client::default_client is not set" if !softlayer_client

      filter = SoftLayer::ObjectFilter.new do |filter|
        filter.accept('type.keyName').when_it is(key_name)
      end

<<<<<<< HEAD
      filtered_service = softlayer_client['Product_Package'].object_filter(filter).object_mask(self.default_object_mask('mask'))
=======
      filtered_service = softlayer_client[:Product_Package].object_filter(filter).object_mask(self.default_object_mask('mask'))
>>>>>>> 028df3a6
      packages_data = filtered_service.getAllObjects
      packages_data.collect { |package_data| ProductPackage.new(softlayer_client, package_data) }
    end

    ##
    # Requests a list (array) of ProductPackages whose key names match the
    # one passed in.
    #
    def self.package_with_id(package_id, client = nil)
      softlayer_client = client || Client.default_client
      raise "#{__method__} requires a client but none was given and Client::default_client is not set" if !softlayer_client

<<<<<<< HEAD
      package_data = softlayer_client['Product_Package'].object_with_id(package_id).object_mask(self.default_object_mask('mask')).getObject
=======
      package_data = softlayer_client[:Product_Package].object_with_id(package_id).object_mask(self.default_object_mask('mask')).getObject
>>>>>>> 028df3a6
      ProductPackage.new(softlayer_client, package_data)
    end

    ##
    # Returns the ProductPackage of the package used to order virtual servers
    # At the time of this writing, the code assumes this package is unique
    #
    # 'VIRTUAL_SERVER_INSTANCE' is a "well known" constant for this purpose
    def self.virtual_server_package(client = nil)
      packages_with_key_name('VIRTUAL_SERVER_INSTANCE', client).first
    end

    ##
    # Returns the ProductPackage of the package used to order Bare Metal Servers
    # with simplified configuration options.
    #
    # At the time of this writing, the code assumes this package is unique
    #
    # 'BARE_METAL_CORE' is a "well known" constant for this purpose
    def self.bare_metal_instance_package(client = nil)
      packages_with_key_name('BARE_METAL_CORE', client).first
    end

    ##
    # Returns an array of ProductPackages, each of which can be used
    # as the foundation to order a bare metal server.
    #
    # 'BARE_METAL_CPU' is a "well known" constant for this purpose
    def self.bare_metal_server_packages(client = nil)
      packages_with_key_name('BARE_METAL_CPU', client)
    end

    ##
    # The "Additional Products" package is a grab-bag of products
    # and services.  It has a "well known" id of 0
    def self.additional_products_package(client = nil)
      return package_with_id(0, client)
    end

    protected

    def self.default_object_mask(root)
      "#{root}[id,name,description,availableLocations.location]"
    end
  end
end # SoftLayer<|MERGE_RESOLUTION|>--- conflicted
+++ resolved
@@ -129,9 +129,6 @@
     ##
     # Returns a list of the datacenters that this package is available in
     def datacenter_options
-<<<<<<< HEAD
-      available_locations.collect { |location_data| Datacenter::datacenter_named(location_data["location"]["name"], self.softlayer_client) }.compact
-=======
       available_locations.collect { |location_data| Datacenter::datacenter_named(location_data['location']['name'], self.softlayer_client) }.compact
     end
 
@@ -147,7 +144,6 @@
         first_price = item_data['prices'][0]
         ProductConfigurationOption.new(item_data, first_price)
       end
->>>>>>> 028df3a6
     end
 
     ##
@@ -169,11 +165,7 @@
         filter.accept('type.keyName').when_it is(key_name)
       end
 
-<<<<<<< HEAD
-      filtered_service = softlayer_client['Product_Package'].object_filter(filter).object_mask(self.default_object_mask('mask'))
-=======
       filtered_service = softlayer_client[:Product_Package].object_filter(filter).object_mask(self.default_object_mask('mask'))
->>>>>>> 028df3a6
       packages_data = filtered_service.getAllObjects
       packages_data.collect { |package_data| ProductPackage.new(softlayer_client, package_data) }
     end
@@ -186,11 +178,7 @@
       softlayer_client = client || Client.default_client
       raise "#{__method__} requires a client but none was given and Client::default_client is not set" if !softlayer_client
 
-<<<<<<< HEAD
-      package_data = softlayer_client['Product_Package'].object_with_id(package_id).object_mask(self.default_object_mask('mask')).getObject
-=======
       package_data = softlayer_client[:Product_Package].object_with_id(package_id).object_mask(self.default_object_mask('mask')).getObject
->>>>>>> 028df3a6
       ProductPackage.new(softlayer_client, package_data)
     end
 
