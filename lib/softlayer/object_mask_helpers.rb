--- conflicted
+++ resolved
@@ -24,21 +24,10 @@
 # Extensions to the hash class to support using them in constructing object
 # masks
 class Hash
-<<<<<<< HEAD
-  # Returns a string representing the object mask content represented by the
-  # Hash.  The keys are expected to be strings.  
-  #
-  # Values that are strings convert into "dotted" pairs. For example, 
-  # +{"ticket" => "lastUpdate"}+ would translate to +ticket.lastUpdate+.
-  # 
-  # Values that are hashes or arrays become bracketed expressions. <tt>{"ticket" => ["id", "lastUpdate"] }</tt> 
-  # would become <tt>ticket[id,lastupdate]</tt>
-=======
   def __valid_root_property_key?(key_string)
     return key_string == "mask" || (0 == (key_string =~ /\Amask\([a-z][a-z0-9_]*\)\z/i))
   end
 
->>>>>>> 5b7e33aa
   def to_sl_object_mask()
     raise RuntimeError, "An object mask must contain properties" if empty?
     raise RuntimeError, "An object mask must start with root properties" if keys().find { |key| !__valid_root_property_key?(key) }
@@ -83,18 +72,11 @@
 # object masks
 class Array
   # Returns a string representing the object mask content represented by the
-<<<<<<< HEAD
-  # Array. Each value in the array is converted to its object mask equivalent
-  def to_sl_object_mask()
-    return "" if self.empty?
-    map { |item| item ? item.to_sl_object_mask() : nil }.compact.flatten.join(",")
-=======
   # Array. Each value in the array is converted to its object mask eqivalent
   def to_sl_object_mask_property()
     return "" if self.empty?
     property_content = map { |item| item.to_sl_object_mask_property() }.flatten.join(",")
     "#{property_content}"
->>>>>>> 5b7e33aa
   end
 end
 
@@ -117,87 +99,4 @@
   def to_sl_object_mask()
     self.to_s.to_sl_object_mask()
   end
-<<<<<<< HEAD
-end
-
-module SoftLayer
-  # An ObjectMaskProperty is a class which helps to represent more complex
-  # Object Mask expressions that include the type associated with the mask.
-  #
-  # For example, if you are working through the <tt>SoftLayer_Account</tt> and asking
-  # for all the Hardware servers on the account, and if you wish to ask
-  # for the <tt>metricTrackingObjectId</tt> of the servers, you might try:
-  #
-  #   account_service = SoftLayer::Service.new("SoftLayer_Account")
-  #   account_service.object_mask("id", "metricTrackingObjectId").getHardware()
-  #
-  # However, because the result of +getHardware+ is a list of entities in the
-  # +SoftLayer_Hardware+ service and entities in that service do not have
-  # +metricTrackingObjectIds+, this call will fail.
-  #
-  # Instead, you need to add an object mask property to the mask that
-  # indicates that the +metricTrackingObjectId+ is found in the +SoftLayer_Hardware_Server+
-  # service. Such a thing might look like:
-  #
-  #   tracking_id_property = SoftLayer::ObjectMaskProperty.new("metricTrackingObjectId")
-  #   tracking_id_property.type = "SoftLayer_Hardware_Server"
-  #   account_service.object_mask("id", tracking_id_property).getHardware()
-  #
-  class ObjectMaskProperty
-    # The name of the property being defined
-    attr_reader :name
-
-    # An SLDN data type that the mask relates to (for example +SoftLayer_Ticket+, or +Softlayer_Hardware_Server+)
-    attr_accessor :type
-
-    # Any subproperties of this mask property
-    attr_accessor :subproperties
-
-    def initialize(property_name)
-      raise(ArgumentError, "property name cannot be empty or nil") if property_name.nil? || property_name.empty?
-      @name = property_name.clone
-    end
-
-    def to_sl_object_mask()
-      object_mask_string = self.name.clone
-
-      if self.type then
-        object_mask_string += "(#{self.type})"
-      end
-
-      if self.subproperties then
-        subproperty_string = "";
-
-        if self.subproperties.kind_of?(String) then
-          subproperty_string = ".#{subproperties}"
-        end
-
-        if self.subproperties.kind_of?(Array) || self.subproperties.kind_of?(Hash) then
-          subproperty_string = "[#{self.subproperties.to_sl_object_mask}]"
-        end
-
-        object_mask_string = object_mask_string + subproperty_string
-      end
-
-      object_mask_string
-    end
-  end
-
-  # This class is largely a utility and implementation detail used when forwarding
-  # an object mask to the server.  It acts as an +ObjectMaskProperty+ with the
-  # name "mask".  When a string is generated from this the result will be either
-  # a simple mask (like +mask.some_property+) or a compound mask of the form:
-  # <tt>mask[mask_property_structure]</tt>
-  #
-  # Code using the client is unlikely to have to use this class unless you
-  # are relying on the softlayer_api gem object mask helpers to generate masks
-  # and then sending the mask to the server yourself.
-  #
-  class ObjectMask < ObjectMaskProperty
-    def initialize()
-      super "mask"
-    end
-  end
-=======
->>>>>>> 5b7e33aa
 end