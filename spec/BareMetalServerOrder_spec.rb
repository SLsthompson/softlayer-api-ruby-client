#--
# Copyright (c) 2014 SoftLayer Technologies, Inc. All rights reserved.
#
# For licensing information see the LICENSE.md file in the project root.
#++

$LOAD_PATH << File.expand_path(File.join(File.dirname(__FILE__), "../lib"))

require 'rubygems'
require 'softlayer_api'
require 'rspec'
require 'uri'

describe SoftLayer::BareMetalServerOrder do
  before(:each) do
    SoftLayer::BareMetalServerOrder.send(:public, *SoftLayer::BareMetalServerOrder.protected_instance_methods)
  end

  let (:subject) do
    client = SoftLayer::Client.new(:username => "fakeusername", :api_key => 'DEADBEEFBADF00D')
    SoftLayer::BareMetalServerOrder.new(client)
  end

  it "allows creation using the default client" do
    SoftLayer::Client.default_client = SoftLayer::Client.new(:username => "fakeusername", :api_key => 'DEADBEEFBADF00D')
    order = SoftLayer::BareMetalServerOrder.new()
    expect(order.instance_eval{ @softlayer_client}).to be(SoftLayer::Client.default_client)
    SoftLayer::Client.default_client = nil
  end

  it "raises an error if you try to create an order with no client" do
    SoftLayer::Client.default_client = nil
    expect {SoftLayer::BareMetalServerOrder.new()}.to raise_error
  end

  it "places its :datacenter attribute into the order template" do
    client = SoftLayer::Client.new(:username => "fakeusername", :api_key => 'DEADBEEFBADF00D')

<<<<<<< HEAD
    expect(subject.hardware_instance_template["datacenter"]).to be_nil
    subject.datacenter = SoftLayer::Datacenter.new(client, 'id' => 42, 'name' => "dal05")
    expect(subject.hardware_instance_template["datacenter"]).to eq({ "name" => "dal05" })
=======
    expect(subject.hardware_instance_template['datacenter']).to be_nil
    subject.datacenter = SoftLayer::Datacenter.new(client, 'id' => 42, 'name' => "dal05")
    expect(subject.hardware_instance_template['datacenter']).to eq({ "name" => "dal05" })
>>>>>>> 028df3a6
  end

  it "places its :hostname attribute into the order template" do
    expect(subject.hardware_instance_template['hostname']).to be_nil
    subject.hostname = "testhostname"
    expect(subject.hardware_instance_template['hostname']).to eq "testhostname"
  end

  it "places its :domain attribute into the order template" do
    expect(subject.hardware_instance_template['domain']).to be_nil
    subject.domain = "softlayer.com"
    expect(subject.hardware_instance_template['domain']).to eq "softlayer.com"
  end

  it "places its :cores attribute into the order template as startCpus" do
    subject.cores = 4
    expect(subject.hardware_instance_template['processorCoreAmount']).to eq 4
  end

  it "places the :memory attrbute in the template as memoryCapacity" do
    subject.memory = 4
    expect(subject.hardware_instance_template['memoryCapacity']).to eq 4
  end

  it "places an OS identifier into the order template as the operatingSystemReferenceCode" do
    expect(subject.hardware_instance_template['operatingSystemReferenceCode']).to be_nil
    subject.os_reference_code = 'UBUNTU_12_64'
    expect(subject.hardware_instance_template['operatingSystemReferenceCode']).to eq 'UBUNTU_12_64'
  end

  it "places the attribute :hourly into the template as hourlyBillingFlag converting the value to a boolean constant" do
    # note, we don't want the flag to be nil we want it to be eotjer false or true
    expect(subject.hardware_instance_template['hourlyBillingFlag']).to be(false)

    subject.hourly = true
    expect(subject.hardware_instance_template['hourlyBillingFlag']).to be(true)

    subject.hourly = false
    expect(subject.hardware_instance_template['hourlyBillingFlag']).to be(false)
  end

  it "puts the public VLAN id into an order template as primaryNetworkComponent.networkVlan.id" do
    expect(subject.hardware_instance_template['primaryNetworkComponent']).to be_nil
    subject.public_vlan_id = 12345
    expect(subject.hardware_instance_template['primaryNetworkComponent']).to eq({ "networkVlan" => { "id" => 12345 } })
  end

  it "puts the private VLAN id into an order template as primaryBackendNetworkComponent.networkVlan.id" do
    expect(subject.hardware_instance_template['primaryBackendNetworkComponent']).to be_nil
    subject.private_vlan_id = 12345
    expect(subject.hardware_instance_template['primaryBackendNetworkComponent']).to eq({ "networkVlan" => { "id" => 12345 } })
  end

  it "sets up disks in the order template as hardDrives" do
    expect(subject.hardware_instance_template['hardDrives']).to be_nil
    subject.disks = [2, 25, 50]

    # note that device id 1 should be skipped as SoftLayer reserves that id for OS swap space.
    expect(subject.hardware_instance_template['hardDrives']).to eq [
      {"capacity"=>2},
      {"capacity"=>25},
      {"capacity"=>50}
    ]
  end

  it "puts the :ssh_key_ids in the template as sshKeys and breaks out the ids into objects" do
    expect(subject.hardware_instance_template['sshKeys']).to be_nil
    subject.ssh_key_ids = [123, 456, 789]
    expect(subject.hardware_instance_template['sshKeys']).to eq [{'id' => 123}, {'id' => 456}, {'id' => 789}]
  end

  it "puts the :provision_script_URI property into the template as postInstallScriptUri" do
    expect(subject.hardware_instance_template['postInstallScriptUri']).to be_nil
    subject.provision_script_URI = 'http:/provisionhome.mydomain.com/fancyscript.sh'
    expect(subject.hardware_instance_template['postInstallScriptUri']).to eq 'http:/provisionhome.mydomain.com/fancyscript.sh'
  end

  it "accepts URI objects for the provision script URI" do
    expect(subject.hardware_instance_template['postInstallScriptUri']).to be_nil
    subject.provision_script_URI = URI.parse('http:/provisionhome.mydomain.com/fancyscript.sh')
    expect(subject.hardware_instance_template['postInstallScriptUri']).to eq 'http:/provisionhome.mydomain.com/fancyscript.sh'
  end

  it "places the private_network_only attribute in the template as privateNetworkOnlyFlag" do
    expect(subject.hardware_instance_template['privateNetworkOnlyFlag']).to be_nil
    subject.private_network_only = true
    expect(subject.hardware_instance_template['privateNetworkOnlyFlag']).to be(true)
  end

  it "puts the user metadata string into the template as userData" do
    expect(subject.hardware_instance_template['userData']).to be_nil
    subject.user_metadata = "MetadataValue"
    expect(subject.hardware_instance_template['userData']).to eq [{'value' => 'MetadataValue'}]
  end

  it "puts the max_port_speed attribute into the template as networkComponents.maxSpeed" do
    expect(subject.hardware_instance_template['networkComponents']).to be_nil
    subject.max_port_speed = 1000
    expect(subject.hardware_instance_template['networkComponents']).to eq [{'maxSpeed' => 1000}]
  end

  it "calls the softlayer API to validate an order template" do
    client = SoftLayer::Client.new(:username => "fakeusername", :api_key => 'DEADBEEFBADF00D')

    test_order = SoftLayer::BareMetalServerOrder.new(client)
    test_order.cores = 2
    test_order.memory = 2
    test_order.hostname = "ruby-client-test"
    test_order.domain = "kitchentools.com"

    hardware_service = client[:Hardware]
    allow(hardware_service).to receive(:call_softlayer_api_with_params)

    expect(hardware_service).to receive(:generateOrderTemplate).with(test_order.hardware_instance_template)
    test_order.verify()
  end

  it "calls the softlayer API to place an order for a new virtual server" do
    client = SoftLayer::Client.new(:username => "fakeusername", :api_key => 'DEADBEEFBADF00D')

    test_order = SoftLayer::BareMetalServerOrder.new(client)
    test_order.cores = 2
    test_order.memory = 2
    test_order.hostname = "ruby-client-test"
    test_order.domain = "kitchentools.com"

    hardware_service = client[:Hardware]
    allow(hardware_service).to receive(:call_softlayer_api_with_params)

    expect(hardware_service).to receive(:createObject).with(test_order.hardware_instance_template)
    test_order.place_order!()
  end

  it "allows a block to modify the template sent to the server when verifying an order" do
    client = SoftLayer::Client.new(:username => "fakeusername", :api_key => 'DEADBEEFBADF00D')

    test_order = SoftLayer::BareMetalServerOrder.new(client)
    test_order.cores = 2
    test_order.memory = 2
    test_order.hostname = "ruby-client-test"
    test_order.domain = "kitchentools.com"

    hardware_service = client[:Hardware]
    allow(hardware_service).to receive(:call_softlayer_api_with_params)

    substituted_order_template = { 'aFake' => 'andBogusOrderTemplate' }
    expect(hardware_service).to receive(:generateOrderTemplate).with(substituted_order_template)
    test_order.verify() { |order_template| substituted_order_template }
  end

  it "allows a block to modify the template sent to the server when placing an order" do
    client = SoftLayer::Client.new(:username => "fakeusername", :api_key => 'DEADBEEFBADF00D')

    test_order = SoftLayer::BareMetalServerOrder.new(client)
    test_order.cores = 2
    test_order.memory = 2
    test_order.hostname = "ruby-client-test"
    test_order.domain = "kitchentools.com"

    hardware_service = client[:Hardware]
    allow(hardware_service).to receive(:call_softlayer_api_with_params)

    substituted_order_template = { 'aFake' => 'andBogusOrderTemplate' }
    expect(hardware_service).to receive(:createObject).with(substituted_order_template)
    test_order.place_order!() { |order_template| substituted_order_template }
  end

  describe "methods returning available options for attributes" do
    let (:client) do
      client = SoftLayer::Client.new(:username => "fakeusername", :api_key => 'DEADBEEFBADF00D')
      virtual_guest_service = client[:Hardware]
      allow(virtual_guest_service).to receive(:call_softlayer_api_with_params)
      fake_options =
      allow(virtual_guest_service).to receive(:getCreateObjectOptions) { fixture_from_json("Hardware_createObjectOptions") }

      location_service = client[:Location]
      allow(location_service).to receive(:call_softlayer_api_with_params)
      allow(location_service).to receive(:getDatacenters) {fixture_from_json("datacenter_locations")}

      client
    end

    it "retrieves the set of options that can be put in the order template" do
      expect(SoftLayer::BareMetalServerOrder.create_object_options(client)).to eq(fixture_from_json("Hardware_createObjectOptions"))
    end

    it "transmogrifies the datacenter options for the :datacenter attribute" do
      datacenter_options = SoftLayer::BareMetalServerOrder.datacenter_options(client)
      datacenter_names = datacenter_options.map { |datacenter| datacenter.name }.sort
      expect(datacenter_names).to eq ["ams01", "dal01", "dal05", "dal06", "sea01", "sjc01", "sng01", "wdc01"]
    end

    it "transmogrifies the processor create object options for the cores attribute" do
      expect(SoftLayer::BareMetalServerOrder.core_options(client)).to eq [2, 4, 8, 16]
    end

    it "transmogrifies the blockDevices options for the disks attribute" do
      expect(SoftLayer::BareMetalServerOrder.disk_options(client)).to eq [250, 500]
    end

    it "transmogrifies the operatingSystems create object options for the os_reference_code attribute" do
      expect(SoftLayer::BareMetalServerOrder.os_reference_code_options(client)).to eq ["CENTOS_5_32", "CENTOS_5_64", "CENTOS_6_32", "CENTOS_6_64", "CLOUDLINUX_5_32", "CLOUDLINUX_5_64", "CLOUDLINUX_6_32", "CLOUDLINUX_6_64", "DEBIAN_6_32", "DEBIAN_6_64", "DEBIAN_7_32", "DEBIAN_7_64", "ESXI_5_64", "ESX_4_64", "FREEBSD_10_32", "FREEBSD_10_64", "FREEBSD_8_32", "FREEBSD_8_64", "FREEBSD_9_32", "FREEBSD_9_64", "REDHAT_5_32", "REDHAT_5_64", "REDHAT_6_32", "REDHAT_6_64", "UBUNTU_10_32", "UBUNTU_10_64", "UBUNTU_12_32", "UBUNTU_12_64", "UBUNTU_8_32", "UBUNTU_8_64", "VYATTACE_6.5R1_64", "VYATTACE_6.6R1_64", "VYATTASE_6.6R2_64", "WIN_2003-DC-SP2-1_32", "WIN_2003-DC-SP2-1_64", "WIN_2003-ENT-SP2-5_32", "WIN_2003-ENT-SP2-5_64", "WIN_2003-STD-SP2-5_32", "WIN_2003-STD-SP2-5_64", "WIN_2008-DC-R2_64", "WIN_2008-DC-SP2_32", "WIN_2008-DC-SP2_64", "WIN_2008-ENT-R2_64", "WIN_2008-ENT-SP2_32", "WIN_2008-ENT-SP2_64", "WIN_2008-STD-R2-SP1_64", "WIN_2008-STD-R2_64", "WIN_2008-STD-SP2_32", "WIN_2008-STD-SP2_64", "WIN_2012-DC_64", "WIN_2012-STD_64", "XENSERVER_5.5_64", "XENSERVER_5.6_64", "XENSERVER_6.0_64", "XENSERVER_6.1_64", "XENSERVER_6.2_64"]
    end

    it "transmogrifies the networkComponents create object options for the max_port_speed attribute" do
      expect(SoftLayer::BareMetalServerOrder.max_port_speed_options(client)).to eq [10, 100, 1000]
    end

    it "has options routines that can use the default client" do
      SoftLayer::Client.default_client = client
      expect { SoftLayer::BareMetalServerOrder.create_object_options() }.to_not raise_error
      expect { SoftLayer::BareMetalServerOrder.datacenter_options() }.to_not raise_error
      expect { SoftLayer::BareMetalServerOrder.core_options() }.to_not raise_error
      expect { SoftLayer::BareMetalServerOrder.disk_options() }.to_not raise_error
      expect { SoftLayer::BareMetalServerOrder.os_reference_code_options() }.to_not raise_error
      expect { SoftLayer::BareMetalServerOrder.max_port_speed_options() }.to_not raise_error
    end

    it "has options routines that raise if not given a client" do
      SoftLayer::Client.default_client = nil
      expect { SoftLayer::BareMetalServerOrder.create_object_options() }.to raise_error
      expect { SoftLayer::BareMetalServerOrder.datacenter_options() }.to raise_error
      expect { SoftLayer::BareMetalServerOrder.core_options() }.to raise_error
      expect { SoftLayer::BareMetalServerOrder.disk_options() }.to raise_error
      expect { SoftLayer::BareMetalServerOrder.os_reference_code_options() }.to raise_error
      expect { SoftLayer::BareMetalServerOrder.max_port_speed_options() }.to raise_error
    end
  end

end<|MERGE_RESOLUTION|>--- conflicted
+++ resolved
@@ -36,15 +36,9 @@
   it "places its :datacenter attribute into the order template" do
     client = SoftLayer::Client.new(:username => "fakeusername", :api_key => 'DEADBEEFBADF00D')
 
-<<<<<<< HEAD
-    expect(subject.hardware_instance_template["datacenter"]).to be_nil
-    subject.datacenter = SoftLayer::Datacenter.new(client, 'id' => 42, 'name' => "dal05")
-    expect(subject.hardware_instance_template["datacenter"]).to eq({ "name" => "dal05" })
-=======
     expect(subject.hardware_instance_template['datacenter']).to be_nil
     subject.datacenter = SoftLayer::Datacenter.new(client, 'id' => 42, 'name' => "dal05")
     expect(subject.hardware_instance_template['datacenter']).to eq({ "name" => "dal05" })
->>>>>>> 028df3a6
   end
 
   it "places its :hostname attribute into the order template" do
