--- conflicted
+++ resolved
@@ -179,17 +179,10 @@
       account_service = test_client[:Account]
       expect(account_service).to_not be_nil
 
-<<<<<<< HEAD
-      trying_again = test_client['Account']
-      expect(trying_again).to be(account_service)
-
-      yet_again = test_client['SoftLayer_Account']
-=======
       trying_again = test_client[:Account]
       expect(trying_again).to be(account_service)
 
       yet_again = test_client[:SoftLayer_Account]
->>>>>>> 028df3a6
       expect(yet_again).to be(account_service)
 
       once_more = test_client[:SoftLayer_Account]
