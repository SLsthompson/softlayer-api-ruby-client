--- conflicted
+++ resolved
@@ -27,32 +27,10 @@
 require 'rspec/core/rake_task'
 require 'yard'
 
-<<<<<<< HEAD
-softlayer_api_gem = Gem::Specification.new do |s|
-  s.platform  =   Gem::Platform::RUBY
-  s.name = %q{softlayer_api}
-  s.version = SoftLayer::VERSION
-  s.author = "SoftLayer Development Team"
-  s.email = %q{sldn@softlayer.com}
-  s.homepage = %q{http://sldn.softlayer.com/}
-  s.summary = %q{Library for accessing the SoftLayer portal API}
-  s.description = %q{The softlayer_api gem offers a convenient mechanism for invoking the services of the SoftLayer API from Ruby.}
-  s.files = FileList["README.textile", "LICENSE.textile", "lib/**/*.rb", "test/**/*.rb", "examples/**/*.rb"]
-  s.require_path = "lib"
-  s.has_rdoc = false
-  s.license = %q{MIT}
-  s.add_runtime_dependency('configparser', '~> 0.1.1')
-end
-
-Gem::PackageTask.new(softlayer_api_gem) do |pkg|
-end
-
 YARD::Rake::YardocTask.new do |yard_task|
 	yard_task.files = ["lib/**/*.rb"]
 end
   
-=======
->>>>>>> 753f49f8
 RSpec::Core::RakeTask.new(:spec) do |t|
 	$DEBUG = 1
 	t.rspec_opts = ["-c"]
